/**
 * Handles text files containing Intel Hex records
 */

//Intel Hex record types
const DATA = 0,
  END_OF_FILE = 1,
  EXT_SEGMENT_ADDR = 2,
  START_SEGMENT_ADDR = 3,
  EXT_LINEAR_ADDR = 4,
  START_LINEAR_ADDR = 5;

const EMPTY_VALUE = 0xFF;


// Convert a hex string to a byte array
function hexToBytes(hex) {
  for (var bytes = [], c = 0; c < hex.length; c += 2) {
    bytes.push(parseInt(hex.substr(c, 2), 16));
  }
  return bytes;
}

module.exports = class HexFile {
  constructor(  ) {

    let me = this;
    
    // a state-full variable to keep track of the high byte(s) of the address
    me.extendedAddress = 0;
    me.blocks = [];
    me.blockSize = 0;
    me.linesInFile = 0;
    me.fillValue = EMPTY_VALUE;

  }


  parseHexLine( line ) {

    let bytes = hexToBytes( line.slice( 1 ));

    if( bytes.length > 4 ) {

      let count = bytes[0];
      let sum = 0;
      bytes.forEach( function( byte ){
        sum = (sum + byte ) & 0xFF;
      });

      let data = bytes.slice( 4, bytes.length-1 );

      if( count !== data.length || sum !== 0 ) {
        throw new Error( 'Invalid data in HEX file line');

      }
      else {
        return {
          count: count,
          address: bytes[1] * 256 + bytes[2],
          type: bytes[3],
          data: data
        };
      }
    }
    else {
      
      throw new Error( 'Invalid HEX file line: ' + this.linesInFile );
    }

  }

  // Add bytes to a block. Create the block if it doesn't exist.
  // does not check for block overruns
  blockUpdate( blockIndex, offset, bytes ) {
    let me = this;

    if( 'object' !== typeof( me.blocks[blockIndex] )) {
  
      let newBlock = new Array(me.blockSize);
      newBlock.fill( me.fillValue );

      me.blocks[blockIndex] = newBlock;
    }

    me.blocks[ blockIndex ].splice( offset, bytes.length, ...bytes );

  }


  addData( record ) {
    let me = this;

    // this is true for certain hex files (PIC24) but not all
    // if( (record.data.length % 4)  > 0 ) {
       //console.log( record);
    //   throw new Error( 'Incorrect data byte format' );
    // }

    let effectiveAddress = me.extendedAddress + record.address;

    let block = Math.floor(effectiveAddress / me.blockSize);
    let offset = (effectiveAddress % me.blockSize );

    //console.log( 'EFF: ', (effectiveAddress/2).toString(16), block, effectiveAddress / me.blockSize );     

    // number of bytes we can write into block
    let available = (me.blockSize - offset);

    if( available < record.data.length ) {
      //console.log( 'split block: ', block, 'offset:', offset, available, record.data );
      // all the bytes don't fit in one block
      me.blockUpdate( block, offset, record.data.slice( 0, available ) );
      me.blockUpdate( block+1, 0, record.data.slice( available ) );
      //console.log( me.blocks[block], me.blocks[block+1] );

    }
    else {
      me.blockUpdate( block, offset, record.data );
    }

  }


  processRecord( record ) {
    let me = this;

    switch( record.type ) {
      case DATA:
        me.addData( record );
        break;

      case END_OF_FILE:
        // handled elsewhere
        break;

      case EXT_SEGMENT_ADDR:
        throw new Error( 'Unhandled HEX record ' + EXT_SEGMENT_ADDR );

      case START_SEGMENT_ADDR:
        throw new Error( 'Unhandled HEX record ' + START_SEGMENT_ADDR );

      case EXT_LINEAR_ADDR:
        me.extendedAddress = (record.data[0] << 24) +
                      (record.data[1] << 16);
        //console.log( 'Ext: ', me.extendedAddress.toString(16));             
        break;

      case START_LINEAR_ADDR:
        throw new Error( 'Unhandled HEX record ' + START_LINEAR_ADDR );

      default:
        throw new Error( 'Unknown Record type: ' + record.type );
    }

  }

  // Reads a file into an array of blockSize-d arrays
  // Returns the array.
  // Throws if file not found
  loadFile( filename, blockSize ) {

    let me = this;

    return new Promise( function( resolve, reject ) {

      me.blockSize = blockSize;
      me.blocks = [];        
      me.linesInFile = 0;

      let stream = require('fs').createReadStream(filename);

      let lineReader = require('readline').createInterface({
        input: stream
      });

      stream.on('error', function () {
        throw new Error( 'File read error');
      });

      let errors = 0;
      let complete = 0;
<<<<<<< HEAD
=======
      let errorText = '';
>>>>>>> 1102bfc7

      lineReader.on('line', function (line) {
        me.linesInFile++;

        line = line.trim();

        if( line > '' ) {

          try {
            let record = me.parseHexLine( line );

            if( record.type === END_OF_FILE ) {
              complete = 1;
            }
            else {
              me.processRecord( record );
            }
          }
          catch( e ) {
<<<<<<< HEAD
=======
            if( errorText === '' ) {
              errorText = e.message + ' line ' + me.linesInFile;
            }
>>>>>>> 1102bfc7
            errors++;
          }

        }
      });

      // End of file
      lineReader.on('close', function() {
        
        if( errors > 0 ){
<<<<<<< HEAD
          reject( 'Error(s) occured reading the HEX file');
=======
          reject( 'Error(s) occured reading the HEX file: ' + errorText );
>>>>>>> 1102bfc7
        }
        else if( complete ) {

          resolve( me.blocks );
        }
        else {
          reject('Incomplete file');
        }
      });

    });
  }
}<|MERGE_RESOLUTION|>--- conflicted
+++ resolved
@@ -180,10 +180,9 @@
 
       let errors = 0;
       let complete = 0;
-<<<<<<< HEAD
-=======
+
       let errorText = '';
->>>>>>> 1102bfc7
+
 
       lineReader.on('line', function (line) {
         me.linesInFile++;
@@ -203,12 +202,11 @@
             }
           }
           catch( e ) {
-<<<<<<< HEAD
-=======
+
             if( errorText === '' ) {
               errorText = e.message + ' line ' + me.linesInFile;
             }
->>>>>>> 1102bfc7
+
             errors++;
           }
 
@@ -219,11 +217,9 @@
       lineReader.on('close', function() {
         
         if( errors > 0 ){
-<<<<<<< HEAD
-          reject( 'Error(s) occured reading the HEX file');
-=======
+
           reject( 'Error(s) occured reading the HEX file: ' + errorText );
->>>>>>> 1102bfc7
+
         }
         else if( complete ) {
 
@@ -236,4 +232,4 @@
 
     });
   }
-}+};